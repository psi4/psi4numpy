--- conflicted
+++ resolved
@@ -188,31 +188,6 @@
             Hep[1, ia0] = Hep[ia0, 1] = (
                 -np.sqrt(omega_val) * l_dot_mu_el[i, A]
             ) 
-    """for s in range(0, 2):
-        for i in range(0, ndocc):
-            for a in range(0, nvirt):
-                A = a + ndocc
-                for t in range(0, 2):
-                    iat = 2 * (i * nvirt + a) + t + 2
-<<<<<<< HEAD
-
-=======
->>>>>>> 9c8c5467
-                    Hep[s, iat] = Hep[iat, s] = (
-                        -np.sqrt(omega_val)
-                        * np.sqrt(t + 1)
-                        * l_dot_mu_el[i, A]
-                        * (s == t + 1)
-                        -np.sqrt(omega_val) 
-                        * np.sqrt(t)
-                        * l_dot_mu_el[i, A]
-                        * (s == t - 1)
-                    )
-<<<<<<< HEAD
-    """
-=======
-
->>>>>>> 9c8c5467
 
     # elements corresponding to <s|<\Phi_i^a| H | \Phi_j^b|t>
     # Eq. (18) of [McTague:2021:ChemRxiv]
